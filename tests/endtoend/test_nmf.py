import pytest
import numpy as np

from .generate_nmf import compute_test_ntf
from .generate_json import make_json
from pathlib import Path

DATA_PATH = Path(__file__).parent.parent / "data"


@pytest.mark.parametrize(
    "path, iloc, n_blocks, n_components, sparsity, n_bootstrap, expected",
    (
        ("data_ntf.csv", 0, 5, 5, 0, None, "expected_result_ntf.json"),
        ("data_ntf.csv", 0, 5, 5, 0.8, 10, "expected_result_ntf_with_sparsity_bootstrap.json"),
        ("data_sntf.csv", 1, 6, 6, 0, 0, "expected_result_sntf.json"),
        (
            (
                np.array([[1, 2], [3, 4], [5, 6], [7, 8], [9, 10], [11, 12]]),
                np.array([[0.1, 0.2, 0.3, 0.4, 0.5, 0.6], [0.9, 0.8, 0.7, 0.6, 0.5, 0.4]]),
            ),
            0,
            None,
            2,
            0.8,
            10,
            "expected_result_nmf.json",
        ),
        (
            "data_nmf_nc1_corrmin0.9_corrmax0.1_noise0_RandNorms.csv",
            1,
            None,
            1,
            0,
            0,
            "expected_data_nmf_nc1_corrmin0.9_corrmax0.1_noise0_RandNorms.json",
        ),
        (
            "data_nmf_nc1_corrmin0.9_corrmax0.1_noise0_RandNorms_miss.csv",
            1,
            None,
            1,
            0,
            None,
            "expected_data_nmf_nc1_corrmin0.9_corrmax0.1_noise0_RandNorms_miss.json",
        ),
        ("data_nmf_brunet.csv", 2, None, 4, 0, 10, "expected_data_nmf_brunet.json"),
    ),
)
def test_nmf(path, iloc, n_blocks, n_components, sparsity, n_bootstrap, expected):
    make_json(path, iloc, n_blocks, n_components, sparsity, n_bootstrap, expected)
    inputs = compute_test_ntf(path, iloc, n_blocks, n_components, sparsity, n_bootstrap, expected)
    print("")
<<<<<<< HEAD
    estimator = inputs_[0]
    expected_estimator = inputs_[1]
    test_name = inputs_[2]
    print(f"testing {test_name}")
=======
    estimator = inputs[0]
    expected_estimator = inputs[1]
>>>>>>> 90386c92
    for param in estimator:
        print(f"Testing {param}...")
        if param.lower() == "wb" or param.lower() == "hb":
            print(f"Ignoring {param}...")
        else:

            param_exp = param
            if param not in expected_estimator:
                param_exp = param.upper()

            assert param_exp in expected_estimator
            assert isinstance(estimator[param], type(expected_estimator[param_exp]))
            if isinstance(estimator[param], np.ndarray):
                np.testing.assert_array_almost_equal(estimator[param], expected_estimator[param_exp])
            elif isinstance(estimator[param], float):
                assert pytest.approx(estimator[param], rel=1e-10) == expected_estimator[param_exp]
            else:
                assert estimator[param] == expected_estimator[param_exp]<|MERGE_RESOLUTION|>--- conflicted
+++ resolved
@@ -51,15 +51,8 @@
     make_json(path, iloc, n_blocks, n_components, sparsity, n_bootstrap, expected)
     inputs = compute_test_ntf(path, iloc, n_blocks, n_components, sparsity, n_bootstrap, expected)
     print("")
-<<<<<<< HEAD
-    estimator = inputs_[0]
-    expected_estimator = inputs_[1]
-    test_name = inputs_[2]
-    print(f"testing {test_name}")
-=======
     estimator = inputs[0]
     expected_estimator = inputs[1]
->>>>>>> 90386c92
     for param in estimator:
         print(f"Testing {param}...")
         if param.lower() == "wb" or param.lower() == "hb":
